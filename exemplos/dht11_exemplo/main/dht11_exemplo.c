--- conflicted
+++ resolved
@@ -53,13 +53,8 @@
   TaskHandle_t dht11_task;
 
   /* Inicia o driver do sensor DHT11 */
-<<<<<<< HEAD
   if (Dht11Init(&dht11_task) != ESP_OK) {
-    fprintf(stderr, "Erro ao inicializar o driver DHT11...\n");
-=======
-  if (Dht11Init() != ESP_OK) {
     ESP_LOGE(s_TAG, "Erro ao inicializar o driver DHT11...\n");
->>>>>>> de96d8da
     for(;;){}
   }
 
@@ -76,7 +71,7 @@
               dht11_data.relative_humidity, dht11_data.temperature);
     }
 
-    fprintf(stdout, "uxTaskGetStackHighWaterMark2: %lu\n", uxTaskGetStackHighWaterMark2(dht11_task));
+    ESP_LOGI(s_TAG, "uxTaskGetStackHighWaterMark2: %lu\n", uxTaskGetStackHighWaterMark2(dht11_task));
 
     vTaskDelay(3000 / portTICK_PERIOD_MS);
   }
