--- conflicted
+++ resolved
@@ -258,13 +258,8 @@
   }
 
   /*  Registra a tarefa DHT11 */
-<<<<<<< HEAD
-  if (xTaskCreate(m_Dht11Task, "DHT11_D", DHT11_STACK_SIZE, NULL,
-                  DHT11_PRIORITY, task) != pdPASS) {
-=======
   if (xTaskCreate(m_Dht11Task, "DHT11_D", CONFIG_DHT11_TASK_STACK_SIZE, NULL,
-                  CONFIG_DHT11_TASK_PRIORITY, NULL) != pdPASS) {
->>>>>>> 91d54c78
+                  CONFIG_DHT11_TASK_PRIORITY, task) != pdPASS) {
     fprintf(stderr, "Erro criando a tarefa DHT11...\n");
     return ESP_FAIL;
   }
